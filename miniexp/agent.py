import numpy as np
from abc import ABC, abstractmethod
<<<<<<< HEAD
from typing import Dict, Any, Tuple, List, Optional

from miniexp.env import GridWorld
from miniexp.modules.energy import EnergyModule
from miniexp.modules.signal import SignalModule
from miniexp.modules.data import DataModule
from miniexp.modules.information import InformationModule
from miniexp.modules.knowledge import KnowledgeModule
from miniexp.modules.wisdom import WisdomModule
from miniexp.modules.decision import DecisionModule
from miniexp.modules.action import ActionModule
from miniexp.orderstate import OrderStateManager

class StateTracker:
    """
    状态跟踪器，用于记录八阶段状态
    """
    
    def __init__(self):
        """
        初始化状态跟踪器
        """
        # 默认使用全局OrderStateManager
        from miniexp.orderstate import order_state_manager
        self.order_state_manager = order_state_manager
    
    def update_state(self, stage: str, value: Any):
        """
        更新指定阶段的状态
        
        Args:
            stage: 阶段名称
            value: 状态值
        """
        self.order_state_manager.update_state(stage, value)
    
    def complete_cycle(self):
        """
        完成一个周期
        """
        # 在OrderStateManager中此功能已自动处理
        pass
    
    def get_current_state(self) -> Dict[str, Any]:
        """
        获取当前状态
        
        Returns:
            Dict: 当前状态
        """
        return self.order_state_manager.get_current_state()
    
    def get_history(self, limit: int = 10) -> List[Dict[str, Any]]:
        """
        获取历史记录
        
        Args:
            limit: 最大记录数，默认为10
            
        Returns:
            List[Dict]: 历史记录
        """
        return self.order_state_manager.get_history(limit)
=======
from typing import Tuple, List, Dict, Any, Optional
import time
import copy

from .env import GridWorld
from .modules.attention import AttentionModule
from .modules.energy import EnergyModule
>>>>>>> 3760da05

class StateTracker:
    """追踪智能体在八阶段循环中的状态流转"""
    
    def __init__(self):
        self.current_cycle = {
            "energy": {"value": 0, "timestamp": 0},
            "signal": {"value": None, "timestamp": 0},
            "data": {"value": None, "timestamp": 0},
            "information": {"value": None, "timestamp": 0},
            "knowledge": {"value": None, "timestamp": 0},
            "wisdom": {"value": None, "timestamp": 0},
            "decision": {"value": None, "timestamp": 0},
            "action": {"value": None, "timestamp": 0}
        }
        self.history = []
        
    def update_state(self, stage, value):
        """更新特定阶段的状态"""
        self.current_cycle[stage]["value"] = value
        self.current_cycle[stage]["timestamp"] = time.time()
        
    def complete_cycle(self):
        """完成当前循环，添加到历史并重置"""
        self.history.append(copy.deepcopy(self.current_cycle))
        # 保持能量值，其他重置
        energy_value = self.current_cycle["energy"]["value"]
        self.__init__()
        self.current_cycle["energy"]["value"] = energy_value
        
    def get_current_state(self):
        """获取当前各阶段状态"""
        return self.current_cycle
        
    def get_history(self, limit=10):
        """获取历史状态"""
        return self.history[-limit:] if limit else self.history

class BaseAgent(ABC):
    """
    智能体基类，定义了智能体的基本接口。
    """
    
    def __init__(self, env: GridWorld, name: str = "BaseAgent"):
        """
        初始化智能体。
        
        Args:
            env (GridWorld): 环境实例。
            name (str): 智能体名称。
        """
        self.env = env
        self.name = name
        self.state_tracker = StateTracker()
    
    @abstractmethod
    def perceive(self, state: Tuple[int, int]) -> np.ndarray:
        """
        感知环境状态，提取特征。
        
        Args:
            state (Tuple[int, int]): 环境状态，通常是智能体的位置坐标。
            
        Returns:
            np.ndarray: 提取的特征向量。
        """
        pass
    
    @abstractmethod
    def decide(self, features: np.ndarray) -> int:
        """
        根据特征向量做出决策。
        
        Args:
            features (np.ndarray): 特征向量。
            
        Returns:
            int: 决策的动作。
        """
        pass
    
    @abstractmethod
    def step(self, state: Tuple[int, int]) -> Tuple[Tuple[int, int], float, bool]:
        """
        执行一步交互。
        
        Args:
            state (Tuple[int, int]): 当前状态。
            
        Returns:
            Tuple[Tuple[int, int], float, bool]: (下一个状态, 奖励, 是否结束)。
        """
        pass
    
    @abstractmethod
    def reset(self):
        """
        重置智能体的状态。
        """
        pass

class BaselineAgent(BaseAgent):
    """
    基线智能体，简单地使用注意力机制而不考虑能量管理。
    """
    
    def __init__(self, env: GridWorld, name: str = "BaselineAgent"):
        """
        初始化基线智能体。
        
        Args:
            env (GridWorld): 环境实例。
            name (str): 智能体名称。
        """
        super().__init__(env, name)
<<<<<<< HEAD
        
        # 使用注意力模块
        from miniexp.modules.attention import AttentionModule
        self.attention = AttentionModule()
        
        # 创建各阶段模块
        self.signal_module = SignalModule()
        self.data_module = DataModule()
        self.information_module = InformationModule()
        self.knowledge_module = KnowledgeModule()
        self.wisdom_module = WisdomModule()
        self.decision_module = DecisionModule()
        self.action_module = ActionModule()
    
=======
        self.feature_dim = 2  # (dx, dy) 特征
        self.attention_module = AttentionModule(feature_dim=self.feature_dim)
        # 添加状态追踪器
        self.state_tracker = StateTracker()

>>>>>>> 3760da05
    def perceive(self, state: Tuple[int, int]) -> np.ndarray:
        """
        感知环境状态，提取特征。
        
        Args:
            state (Tuple[int, int]): 环境状态，通常是智能体的位置坐标。
            
        Returns:
            np.ndarray: 提取的特征向量。
        """
        # [阶段 1->2: 能量/环境状态 -> 信号]
        # 基线智能体不使用能量阶段，直接从信号开始
        signal_data = self.signal_module.process_environment_signal(
            env_state=state,
            target_pos=self.env.target_pos,
            energy_level=100.0  # 固定能量水平
        )
        self.state_tracker.update_state('signal', signal_data)
        
        # [阶段 2->3: 信号 -> 数据]
        features = self.data_module.extract_features(
            signal_data=signal_data,
            grid_size=(self.env.height, self.env.width)
        )
        self.state_tracker.update_state('data', features)
        
        return features
    
    def decide(self, features: np.ndarray) -> int:
        """
        根据特征向量做出决策。
        
        Args:
            features (np.ndarray): 特征向量。
            
        Returns:
            int: 决策的动作。
        """
        # [阶段 3->4: 数据 -> 信息]
        # 使用注意力机制处理特征，但不考虑焦虑影响
        attention_state = self.attention.update(anxiety=0.0, reward=0.0)
        weighted_features = self.attention.filter_perception(features, self.env.agent_pos)
        
        information_data = self.information_module.process_data(
            features=features, 
            anxiety=0.0,  # 基线智能体没有焦虑
            raw_data={"attention_state": attention_state}
        )
        self.state_tracker.update_state('information', information_data)
        
        # [阶段 4->5: 信息 -> 知识]
        knowledge_data = self.knowledge_module.process_information(
            information_data=information_data,
            current_position=self.env.agent_pos,
            target_position=self.env.target_pos,
            grid_size=(self.env.height, self.env.width)
        )
        self.state_tracker.update_state('knowledge', knowledge_data)
        
        # [阶段 5->6: 知识 -> 智慧]
        wisdom_data = self.wisdom_module.process_knowledge(
            knowledge_data=knowledge_data,
            anxiety=0.0,
            energy_level=100.0  # 固定能量水平
        )
        self.state_tracker.update_state('wisdom', wisdom_data)
        
        # [阶段 6->7: 智慧 -> 决策]
        action = self.decision_module.make_decision(wisdom_data)
        self.state_tracker.update_state('decision', action)
        
        return action
    
    def step(self, state: Tuple[int, int]) -> Tuple[Tuple[int, int], float, bool]:
        """
        执行一步交互。
        
        Args:
            state (Tuple[int, int]): 当前状态。
            
        Returns:
            Tuple[Tuple[int, int], float, bool]: (下一个状态, 奖励, 是否结束)。
        """
<<<<<<< HEAD
        # [阶段 2->3->4: 信号->数据->信息] + [阶段 4->5->6->7: 信息->知识->智慧->决策]
        features = self.perceive(state)
=======
        # 记录虚拟能量状态 (BaselineAgent不实际管理能量)
        self.state_tracker.update_state("energy", 100.0)  # 假设始终保持满能量
        
        # 记录环境信号
        env_signal = {"position": state, "target": self.env.target_pos}
        self.state_tracker.update_state("signal", env_signal)
        
        # 1. 感知：从环境状态提取特征
        features = self.perceive(state)
        self.state_tracker.update_state("data", features.tolist())
        
        # 使用注意力模块处理特征，固定焦虑为0
        attention_weights = self.attention_module.compute_attention(features, anxiety=0.0)
        self.state_tracker.update_state("information", {
            "attention_weights": attention_weights.tolist(),
            "anxiety": 0.0
        })
        
        # 决策过程
        knowledge = {"possible_actions": [0, 1, 2, 3], "values": attention_weights.tolist()}
        self.state_tracker.update_state("knowledge", knowledge)
        
        wisdom = {"best_action_index": int(np.argmax(attention_weights)), 
                 "confidence": float(np.max(attention_weights) / np.sum(attention_weights))}
        self.state_tracker.update_state("wisdom", wisdom)
        
        # 2. 决策：根据特征决定行动
>>>>>>> 3760da05
        action = self.decide(features)
        self.state_tracker.update_state("decision", int(action))
        
<<<<<<< HEAD
        # [阶段 7->8: 决策 -> 动作]
        action_result = self.action_module.execute_action(
            action=action,
            env=self.env,
            anxiety=0.0  # 基线智能体没有焦虑
        )
        self.state_tracker.update_state('action', action_result)
        
        # 从执行结果中获取下一状态、奖励和是否结束
        next_state = action_result["next_state"]
        reward = action_result["reward"]
        done = action_result["done"]
        
        # 基线智能体没有能量消耗，所以不用处理 action->energy 阶段
=======
        # 3. 行动：在环境中执行动作
        # [阶段 7 -> 8: 决策 -> 动作]
        next_state, reward, done = self.env.step(action)
        action_result = {"action": int(action), "next_state": next_state, 
                         "reward": float(reward), "done": done}
        self.state_tracker.update_state("action", action_result)
        
        # 完成循环
        self.state_tracker.complete_cycle()
>>>>>>> 3760da05
        
        return next_state, reward, done
    
    def reset(self):
        """
        重置智能体的状态。
        """
        self.attention.reset()
        
        # 重置各阶段模块
        self.signal_module.reset()
        self.data_module.reset()
        self.information_module.reset()
        self.knowledge_module.reset()
        self.wisdom_module.reset()
        self.decision_module.reset()
        self.action_module.reset()

class EnergyAgent(BaseAgent):
    """
    能量智能体，考虑能量管理，生存焦虑会影响注意力分配。
    """
    
    def __init__(self, env: GridWorld, init_energy: float, threshold: float, name: str = "EnergyAgent"):
        """
        初始化能量智能体。
        
        Args:
            env (GridWorld): 环境实例。
            init_energy (float): 初始能量。
            threshold (float): 能量阈值，低于此值会产生焦虑。
            name (str): 智能体名称。
        """
        super().__init__(env, name)
<<<<<<< HEAD
        
        # 初始化能量模块
        self.energy_module = EnergyModule(
            initial_energy=init_energy,
            max_energy=init_energy,
            min_energy=0.0,
            energy_decay_rate=0.5,
            energy_recovery_rate=2.0,
            anxiety_threshold=threshold
        )
        
        # 初始化注意力模块
        from miniexp.modules.attention import AttentionModule
        self.attention = AttentionModule()
        
        # 创建各阶段模块
        self.signal_module = SignalModule()
        self.data_module = DataModule()
        self.information_module = InformationModule()
        self.knowledge_module = KnowledgeModule()
        self.wisdom_module = WisdomModule()
        self.decision_module = DecisionModule()
        self.action_module = ActionModule()
    
=======
        self.feature_dim = 2  # (dx, dy) 特征
        self.attention_module = AttentionModule(feature_dim=self.feature_dim)
        self.energy_module = EnergyModule(init_energy=init_energy, threshold=threshold)
        self.energy_exhausted = False
        # 添加状态追踪器
        self.state_tracker = StateTracker()

>>>>>>> 3760da05
    def perceive(self, state: Tuple[int, int]) -> np.ndarray:
        """
        感知环境状态，提取特征。考虑能量的影响。
        
        Args:
            state (Tuple[int, int]): 环境状态，通常是智能体的位置坐标。
            
        Returns:
            np.ndarray: 提取的特征向量。
        """
        # 首先更新能量状态，以便传递到信号模块
        # [阶段 8->1: 动作 -> 能量]
        energy_state = self.energy_module.get_metrics()
        self.state_tracker.update_state('energy', energy_state["current_energy"])
        
        # [阶段 1->2: 能量/环境状态 -> 信号]
        signal_data = self.signal_module.process_environment_signal(
            env_state=state,
            target_pos=self.env.target_pos,
            energy_level=energy_state["current_energy"]
        )
        self.state_tracker.update_state('signal', signal_data)
        
        # [阶段 2->3: 信号 -> 数据]
        # 提取特征，并将能量相关特征添加到特征向量中
        features = self.data_module.extract_features(
            signal_data=signal_data,
            grid_size=(self.env.height, self.env.width)
        )
        
        # 将能量模块的状态特征合并到感知特征中
        energy_features = self.energy_module.get_state_features()
        
        # 合并特征（这里简单地将两个特征向量连接）
        combined_features = np.hstack([features, energy_features])
        
        self.state_tracker.update_state('data', combined_features)
        
        return combined_features
    
    def decide(self, features: np.ndarray) -> int:
        """
        根据特征向量做出决策。考虑焦虑对注意力的影响。
        
        Args:
            features (np.ndarray): 特征向量。
            
        Returns:
            int: 决策的动作。
        """
        # 获取当前焦虑水平
        anxiety = self.energy_module.anxiety
        
        # [阶段 3->4: 数据 -> 信息]
        # 更新注意力状态，考虑焦虑的影响
        attention_state = self.attention.update(anxiety=anxiety, reward=0.0)
        
        # 使用注意力过滤感知
        weighted_features = self.attention.filter_perception(features, self.env.agent_pos)
        
        information_data = self.information_module.process_data(
            features=features, 
            anxiety=anxiety,
            raw_data={"attention_state": attention_state}
        )
        self.state_tracker.update_state('information', information_data)
        
        # [阶段 4->5: 信息 -> 知识]
        knowledge_data = self.knowledge_module.process_information(
            information_data=information_data,
            current_position=self.env.agent_pos,
            target_position=self.env.target_pos,
            grid_size=(self.env.height, self.env.width)
        )
        self.state_tracker.update_state('knowledge', knowledge_data)
        
        # [阶段 5->6: 知识 -> 智慧]
        wisdom_data = self.wisdom_module.process_knowledge(
            knowledge_data=knowledge_data,
            anxiety=anxiety,
            energy_level=self.energy_module.energy
        )
        self.state_tracker.update_state('wisdom', wisdom_data)
        
        # [阶段 6->7: 智慧 -> 决策]
        action = self.decision_module.make_decision(wisdom_data)
        self.state_tracker.update_state('decision', action)
        
        return action
    
    def step(self, state: Tuple[int, int]) -> Tuple[Tuple[int, int], float, bool]:
        """
        执行一步交互。考虑能量消耗和焦虑影响。
        
        Args:
            state (Tuple[int, int]): 当前状态。
            
        Returns:
            Tuple[Tuple[int, int], float, bool]: (下一个状态, 奖励, 是否结束)。
        """
<<<<<<< HEAD
        # [阶段 2->3->4: 信号->数据->信息] + [阶段 4->5->6->7: 信息->知识->智慧->决策]
        features = self.perceive(state)
=======
        # 记录初始能量状态
        self.state_tracker.update_state("energy", self.energy_module.get_energy())
        
        # 首先消耗能量
        # [阶段 8 -> 1: 动作 -> 能量]
        if self.energy_module.consume(amount=1.0):
            # 能量耗尽
            self.energy_exhausted = True
            self.state_tracker.update_state("action", "energy_exhausted")
            self.state_tracker.complete_cycle()
            return state, -1.0, True  # 失败，返回当前状态并结束
        
        # 记录环境信号
        env_signal = {"position": state, "target": self.env.target_pos}
        self.state_tracker.update_state("signal", env_signal)
        
        # 1. 感知：从环境状态提取特征
        # [阶段 2 -> 3: 信号 -> 数据]
        features = self.perceive(state)
        self.state_tracker.update_state("data", features.tolist())
        
        # 获取当前焦虑度
        # [阶段 1 -> (内部): 能量状态转化为焦虑信号]
        anxiety = self.energy_module.get_anxiety()
        
        # --- 生存焦虑驱动Attention ---
        # 使用注意力模块计算每个动作的权重，受焦虑影响
        # [阶段 3 -> 4: 数据 -> 信息] (焦虑影响信息处理)
        attention_weights = self.attention_module.compute_attention(features, anxiety)
        self.state_tracker.update_state("information", {
            "attention_weights": attention_weights.tolist(),
            "anxiety": anxiety
        })
        
        # 决策过程：信息->知识->智慧->决策
        # 简化版，实际应拆分这三个阶段
        knowledge = {"possible_actions": [0, 1, 2, 3], "values": attention_weights.tolist()}
        self.state_tracker.update_state("knowledge", knowledge)
        
        wisdom = {"best_action_index": int(np.argmax(attention_weights)), 
                  "confidence": float(np.max(attention_weights) / np.sum(attention_weights))}
        self.state_tracker.update_state("wisdom", wisdom)
        
        # 2. 决策：根据特征和焦虑度决定行动
        # [阶段 4 -> 7: 信息 -> 知识 -> 智慧 -> 决策]
>>>>>>> 3760da05
        action = self.decide(features)
        self.state_tracker.update_state("decision", int(action))
        
<<<<<<< HEAD
        # 获取当前焦虑水平
        anxiety = self.energy_module.anxiety
        
        # [阶段 7->8: 决策 -> 动作]
        action_result = self.action_module.execute_action(
            action=action,
            env=self.env,
            anxiety=anxiety
        )
        self.state_tracker.update_state('action', action_result)
        
        # 从执行结果中获取下一状态、奖励和是否结束
        next_state = action_result["next_state"]
        reward = action_result["reward"]
        done = action_result["done"]
=======
        # 3. 行动：在环境中执行动作
        # [阶段 7 -> 8: 决策 -> 动作]
        next_state, reward, done = self.env.step(action)
        action_result = {"action": int(action), "next_state": next_state, 
                         "reward": float(reward), "done": done}
        self.state_tracker.update_state("action", action_result)
>>>>>>> 3760da05
        
        # 更新能量状态，消耗动作成本
        # [阶段 8->1: 动作 -> 能量]
        energy_cost = action_result["energy_cost"]
        energy_update = self.energy_module.update(reward=reward, action_cost=energy_cost)
        
        # 能量耗尽检查
        if self.is_energy_exhausted():
            done = True
        
        # 更新能量状态（完成循环）
        self.energy_module.update(reward)
        self.state_tracker.update_state("energy", self.energy_module.get_energy())
        self.state_tracker.complete_cycle()
        
        return next_state, reward, done
    
    def reset(self):
        """
        重置智能体的状态。
        """
        self.energy_module.reset()
        self.attention.reset()
        
        # 重置各阶段模块
        self.signal_module.reset()
        self.data_module.reset()
        self.information_module.reset()
        self.knowledge_module.reset()
        self.wisdom_module.reset()
        self.decision_module.reset()
        self.action_module.reset()
    
    def get_remaining_energy(self) -> float:
        """
        获取剩余能量。
        
        Returns:
            float: 剩余能量值。
        """
        return self.energy_module.energy
    
    def is_energy_exhausted(self) -> bool:
        """
        检查能量是否耗尽。
        
        Returns:
            bool: 如果能量耗尽返回True，否则返回False。
        """
        return self.energy_module.energy <= 0

# 测试代码
if __name__ == '__main__':
    # 创建一个简单的网格世界环境
    env = GridWorld(width=5, height=4, target_pos=(3, 4))
    
    # 测试BaselineAgent
    print("测试 BaselineAgent:")
    baseline_agent = BaselineAgent(env)
    state = env.reset()
    done = False
    while not done:
        next_state, reward, done = baseline_agent.step(state)
        print(f"状态: {state} -> {next_state}, 动作: {baseline_agent.decision_module.get_current_decision().get('action')}, 奖励: {reward}")
        state = next_state
    print("完成!")
    
    # 测试EnergyAgent
    print("\n测试 EnergyAgent:")
    energy_agent = EnergyAgent(env, init_energy=10.0, threshold=3.0)
    state = env.reset()
    done = False
    while not done:
        next_state, reward, done = energy_agent.step(state)
        print(f"状态: {state} -> {next_state}, 动作: {energy_agent.decision_module.get_current_decision().get('action')}, 奖励: {reward}, 能量: {energy_agent.get_remaining_energy():.1f}, 焦虑: {energy_agent.energy_module.anxiety:.2f}")
        state = next_state
    print("完成!") <|MERGE_RESOLUTION|>--- conflicted
+++ resolved
@@ -1,7 +1,8 @@
 import numpy as np
 from abc import ABC, abstractmethod
-<<<<<<< HEAD
 from typing import Dict, Any, Tuple, List, Optional
+import time
+import copy
 
 from miniexp.env import GridWorld
 from miniexp.modules.energy import EnergyModule
@@ -16,663 +17,591 @@
 
 class StateTracker:
     """
-    状态跟踪器，用于记录八阶段状态
+    状态追踪器：记录八阶段序态循环的状态变化
     """
     
     def __init__(self):
-        """
-        初始化状态跟踪器
-        """
-        # 默认使用全局OrderStateManager
-        from miniexp.orderstate import order_state_manager
-        self.order_state_manager = order_state_manager
+        # 存储八个阶段的当前状态
+        self.states = {
+            'energy': {'value': None, 'timestamp': None},
+            'signal': {'value': None, 'timestamp': None},
+            'data': {'value': None, 'timestamp': None},
+            'information': {'value': None, 'timestamp': None},
+            'knowledge': {'value': None, 'timestamp': None},
+            'wisdom': {'value': None, 'timestamp': None},
+            'decision': {'value': None, 'timestamp': None},
+            'action': {'value': None, 'timestamp': None}
+        }
+        
+        # 存储历史状态变化
+        self.history = []
+        
+        # 当前活跃阶段
+        self.current_stage = None
+        
+        # 完整循环计数
+        self.cycle_count = 0
     
     def update_state(self, stage: str, value: Any):
-        """
-        更新指定阶段的状态
-        
-        Args:
-            stage: 阶段名称
-            value: 状态值
-        """
-        self.order_state_manager.update_state(stage, value)
-    
+        """更新指定阶段的状态"""
+        if stage not in self.states:
+            raise ValueError(f"未知阶段: {stage}")
+            
+        self.states[stage]['value'] = value
+        self.states[stage]['timestamp'] = time.time()
+        self.current_stage = stage
+        
+        # 记录历史
+        self.history.append({
+            'stage': stage,
+            'value': value,
+            'timestamp': time.time()
+        })
+        
+        # 检查是否完成一个循环
+        if stage == 'action':
+            self.complete_cycle()
+            
     def complete_cycle(self):
-        """
-        完成一个周期
-        """
-        # 在OrderStateManager中此功能已自动处理
-        pass
+        """完成一个完整的八阶段循环"""
+        # 检查是否所有阶段都有值
+        if all(self.states[stage]['value'] is not None for stage in self.states):
+            self.cycle_count += 1
+            print(f"完成第 {self.cycle_count} 个序态循环")
+            
+            # 这里可以添加完成循环后的回调或其他处理
     
     def get_current_state(self) -> Dict[str, Any]:
-        """
-        获取当前状态
-        
-        Returns:
-            Dict: 当前状态
-        """
-        return self.order_state_manager.get_current_state()
+        """获取当前所有阶段的状态"""
+        result = {
+            'current': {stage: {'value': self.states[stage]['value']} 
+                      for stage in self.states},
+            'current_stage': self.current_stage,
+            'cycle_count': self.cycle_count,
+            'status': 'success'
+        }
+        return result
     
     def get_history(self, limit: int = 10) -> List[Dict[str, Any]]:
-        """
-        获取历史记录
-        
-        Args:
-            limit: 最大记录数，默认为10
-            
-        Returns:
-            List[Dict]: 历史记录
-        """
-        return self.order_state_manager.get_history(limit)
-=======
-from typing import Tuple, List, Dict, Any, Optional
-import time
-import copy
-
-from .env import GridWorld
-from .modules.attention import AttentionModule
-from .modules.energy import EnergyModule
->>>>>>> 3760da05
-
-class StateTracker:
-    """追踪智能体在八阶段循环中的状态流转"""
-    
-    def __init__(self):
-        self.current_cycle = {
-            "energy": {"value": 0, "timestamp": 0},
-            "signal": {"value": None, "timestamp": 0},
-            "data": {"value": None, "timestamp": 0},
-            "information": {"value": None, "timestamp": 0},
-            "knowledge": {"value": None, "timestamp": 0},
-            "wisdom": {"value": None, "timestamp": 0},
-            "decision": {"value": None, "timestamp": 0},
-            "action": {"value": None, "timestamp": 0}
-        }
-        self.history = []
-        
-    def update_state(self, stage, value):
-        """更新特定阶段的状态"""
-        self.current_cycle[stage]["value"] = value
-        self.current_cycle[stage]["timestamp"] = time.time()
-        
-    def complete_cycle(self):
-        """完成当前循环，添加到历史并重置"""
-        self.history.append(copy.deepcopy(self.current_cycle))
-        # 保持能量值，其他重置
-        energy_value = self.current_cycle["energy"]["value"]
-        self.__init__()
-        self.current_cycle["energy"]["value"] = energy_value
-        
-    def get_current_state(self):
-        """获取当前各阶段状态"""
-        return self.current_cycle
-        
-    def get_history(self, limit=10):
-        """获取历史状态"""
-        return self.history[-limit:] if limit else self.history
+        """获取历史状态记录"""
+        return self.history[-limit:]
 
 class BaseAgent(ABC):
     """
-    智能体基类，定义了智能体的基本接口。
-    """
-    
+    基础智能体抽象类。
+    定义了所有智能体必须实现的基本接口。
+    """
     def __init__(self, env: GridWorld, name: str = "BaseAgent"):
         """
-        初始化智能体。
-        
+        初始化基础智能体。
+
         Args:
             env (GridWorld): 环境实例。
-            name (str): 智能体名称。
+            name (str, optional): 智能体名称。
         """
         self.env = env
         self.name = name
-        self.state_tracker = StateTracker()
-    
+        
     @abstractmethod
     def perceive(self, state: Tuple[int, int]) -> np.ndarray:
         """
-        感知环境状态，提取特征。
-        
-        Args:
-            state (Tuple[int, int]): 环境状态，通常是智能体的位置坐标。
-            
-        Returns:
-            np.ndarray: 提取的特征向量。
+        感知环境状态，返回特征向量。
+
+        Args:
+            state (Tuple[int, int]): 当前状态 (行, 列)。
+
+        Returns:
+            np.ndarray: 特征向量。
         """
         pass
-    
+
     @abstractmethod
     def decide(self, features: np.ndarray) -> int:
         """
-        根据特征向量做出决策。
-        
+        基于特征向量决策下一步动作。
+
         Args:
             features (np.ndarray): 特征向量。
-            
-        Returns:
-            int: 决策的动作。
+
+        Returns:
+            int: 所选动作。
         """
         pass
-    
+
     @abstractmethod
     def step(self, state: Tuple[int, int]) -> Tuple[Tuple[int, int], float, bool]:
         """
         执行一步交互。
-        
-        Args:
-            state (Tuple[int, int]): 当前状态。
-            
+
+        Args:
+            state (Tuple[int, int]): 当前状态 (行, 列)。
+
         Returns:
             Tuple[Tuple[int, int], float, bool]: (下一个状态, 奖励, 是否结束)。
         """
         pass
-    
+
     @abstractmethod
     def reset(self):
         """
-        重置智能体的状态。
+        重置智能体状态。
         """
         pass
 
 class BaselineAgent(BaseAgent):
     """
-    基线智能体，简单地使用注意力机制而不考虑能量管理。
-    """
-    
+    基线智能体实现。使用注意力机制但不考虑能量管理。
+    """
     def __init__(self, env: GridWorld, name: str = "BaselineAgent"):
         """
         初始化基线智能体。
-        
-        Args:
-            env (GridWorld): 环境实例。
-            name (str): 智能体名称。
+
+        Args:
+            env (GridWorld): 环境实例
+            name (str, optional): 智能体名称
         """
         super().__init__(env, name)
-<<<<<<< HEAD
-        
-        # 使用注意力模块
-        from miniexp.modules.attention import AttentionModule
-        self.attention = AttentionModule()
-        
-        # 创建各阶段模块
-        self.signal_module = SignalModule()
-        self.data_module = DataModule()
-        self.information_module = InformationModule()
-        self.knowledge_module = KnowledgeModule()
-        self.wisdom_module = WisdomModule()
-        self.decision_module = DecisionModule()
-        self.action_module = ActionModule()
-    
-=======
-        self.feature_dim = 2  # (dx, dy) 特征
-        self.attention_module = AttentionModule(feature_dim=self.feature_dim)
-        # 添加状态追踪器
+        
+        # 创建注意力模块
+        self.attention = AttentionModule(
+            perception_capacity=20,  # 感知容量
+            decision_capacity=10,    # 决策容量
+            anxiety_influence_rate=0.0,  # 基线智能体不考虑焦虑
+            recovery_rate=0.2
+        )
+        
+        # 创建状态追踪器
         self.state_tracker = StateTracker()
-
->>>>>>> 3760da05
+        
+        # 序态循环当前阶段
+        self.current_stage = None
+        
+        print(f"创建基线智能体: {name}")
+
     def perceive(self, state: Tuple[int, int]) -> np.ndarray:
         """
-        感知环境状态，提取特征。
-        
-        Args:
-            state (Tuple[int, int]): 环境状态，通常是智能体的位置坐标。
-            
-        Returns:
-            np.ndarray: 提取的特征向量。
-        """
-        # [阶段 1->2: 能量/环境状态 -> 信号]
-        # 基线智能体不使用能量阶段，直接从信号开始
-        signal_data = self.signal_module.process_environment_signal(
-            env_state=state,
-            target_pos=self.env.target_pos,
-            energy_level=100.0  # 固定能量水平
+        感知环境状态，返回特征向量。
+
+        Args:
+            state (Tuple[int, int]): 当前状态 (行, 列)。
+
+        Returns:
+            np.ndarray: 特征向量。
+        """
+        # [阶段 2 -> 3: 信号 -> 数据]
+        self.current_stage = 'signal'
+        signal_value = {
+            'agent_pos': state,
+            'target_pos': self.env.target_pos
+        }
+        self.state_tracker.update_state('signal', signal_value)
+        
+        # 提取原始特征
+        # 1-2: 智能体位置(归一化)
+        # 3-4: 目标位置(归一化)
+        # 5: 与目标的距离(曼哈顿距离)
+        r, c = state
+        tr, tc = self.env.target_pos
+        
+        # 提取原始特征
+        raw_features = np.array([
+            r / max(1, self.env.height - 1),  # 行归一化
+            c / max(1, self.env.width - 1),   # 列归一化
+            tr / max(1, self.env.height - 1), # 目标行归一化
+            tc / max(1, self.env.width - 1),  # 目标列归一化
+            abs(r - tr) + abs(c - tc)        # 曼哈顿距离
+        ])
+        
+        # 记录数据阶段
+        self.current_stage = 'data'
+        data_value = {'raw_features': raw_features.tolist()}
+        self.state_tracker.update_state('data', data_value)
+        
+        # [阶段 3 -> 4: 数据 -> 信息]
+        # 通过注意力模块过滤感知
+        features = self.attention.filter_perception(raw_features, state)
+        
+        # 记录信息阶段
+        self.current_stage = 'information'
+        info_value = {'filtered_features': features.tolist()}
+        self.state_tracker.update_state('information', info_value)
+        
+        return features
+
+    def decide(self, features: np.ndarray) -> int:
+        """
+        基于特征向量决策下一步动作。
+
+        Args:
+            features (np.ndarray): 特征向量。
+
+        Returns:
+            int: 所选动作。
+        """
+        # [阶段 4 -> 5/6/7: 信息 -> 知识/智慧/决策]
+        
+        # 根据特征计算每个动作的值
+        action_values = np.zeros(4)  # 上、下、左、右
+        
+        # 当前位置在特征向量中的索引
+        r_norm = features[0]  # 归一化后的行
+        c_norm = features[1]  # 归一化后的列
+        tr_norm = features[2]  # 归一化后的目标行
+        tc_norm = features[3]  # 归一化后的目标列
+        
+        # 简单启发式：向目标方向移动有更高的值
+        r_diff = tr_norm - r_norm
+        c_diff = tc_norm - c_norm
+        
+        # 计算动作值
+        # 上(0)
+        action_values[0] = 0.5 if r_diff < 0 else -0.5
+        # 下(1)
+        action_values[1] = 0.5 if r_diff > 0 else -0.5
+        # 左(2)
+        action_values[2] = 0.5 if c_diff < 0 else -0.5
+        # 右(3)
+        action_values[3] = 0.5 if c_diff > 0 else -0.5
+        
+        # 记录知识阶段
+        self.current_stage = 'knowledge'
+        knowledge_value = {'action_values': action_values.tolist()}
+        self.state_tracker.update_state('knowledge', knowledge_value)
+        
+        # 使用注意力过滤决策
+        # 基线智能体焦虑度始终为0
+        anxiety = 0.0
+        filtered_values = self.attention.filter_action_values(action_values, anxiety)
+        
+        # 记录智慧阶段
+        self.current_stage = 'wisdom' 
+        wisdom_value = {'filtered_values': filtered_values.tolist()}
+        self.state_tracker.update_state('wisdom', wisdom_value)
+        
+        # 选择值最高的动作
+        action = np.argmax(filtered_values)
+        
+        # 记录决策阶段
+        self.current_stage = 'decision'
+        decision_value = {'selected_action': int(action)}
+        self.state_tracker.update_state('decision', decision_value)
+        
+        return action
+
+    def step(self, state: Tuple[int, int]) -> Tuple[Tuple[int, int], float, bool]:
+        """
+        执行一步交互。
+
+        Args:
+            state (Tuple[int, int]): 当前状态 (行, 列)。
+
+        Returns:
+            Tuple[Tuple[int, int], float, bool]: (下一个状态, 奖励, 是否结束)。
+        """
+        # [完整的八阶段闭环]
+        
+        # 感知并决策
+        features = self.perceive(state)
+        action = self.decide(features)
+        
+        # [阶段 7 -> 8: 决策 -> 动作]
+        # 执行选择的动作
+        next_state, reward, done = self.env.step(action)
+        
+        # 记录动作阶段
+        self.current_stage = 'action'
+        action_value = {
+            'action_taken': int(action),
+            'next_state': next_state,
+            'reward': float(reward)
+        }
+        self.state_tracker.update_state('action', action_value)
+        
+        # 更新注意力模块
+        self.attention.update(0.0, reward)  # 基线智能体焦虑度始终为0
+        
+        return next_state, reward, done
+
+    def reset(self):
+        """
+        重置智能体状态。
+        """
+        self.attention.reset()
+        self.state_tracker.reset()
+
+class EnergyAgent(BaseAgent):
+    """
+    能量智能体实现。使用注意力机制并考虑能量管理。
+    """
+    def __init__(self, env: GridWorld, init_energy: float, threshold: float, name: str = "EnergyAgent"):
+        """
+        初始化能量智能体。
+
+        Args:
+            env (GridWorld): 环境实例
+            init_energy (float): 初始能量值
+            threshold (float): 能量阈值，低于此值会产生焦虑
+            name (str, optional): 智能体名称
+        """
+        super().__init__(env, name)
+        
+        # 创建注意力模块
+        self.attention = AttentionModule(
+            perception_capacity=20,  # 感知容量
+            decision_capacity=10,    # 决策容量
+            anxiety_influence_rate=1.5,  # 焦虑对注意力的影响率
+            recovery_rate=0.1
         )
-        self.state_tracker.update_state('signal', signal_data)
-        
-        # [阶段 2->3: 信号 -> 数据]
-        features = self.data_module.extract_features(
-            signal_data=signal_data,
-            grid_size=(self.env.height, self.env.width)
-        )
-        self.state_tracker.update_state('data', features)
-        
-        return features
-    
-    def decide(self, features: np.ndarray) -> int:
-        """
-        根据特征向量做出决策。
-        
-        Args:
-            features (np.ndarray): 特征向量。
-            
-        Returns:
-            int: 决策的动作。
-        """
-        # [阶段 3->4: 数据 -> 信息]
-        # 使用注意力机制处理特征，但不考虑焦虑影响
-        attention_state = self.attention.update(anxiety=0.0, reward=0.0)
-        weighted_features = self.attention.filter_perception(features, self.env.agent_pos)
-        
-        information_data = self.information_module.process_data(
-            features=features, 
-            anxiety=0.0,  # 基线智能体没有焦虑
-            raw_data={"attention_state": attention_state}
-        )
-        self.state_tracker.update_state('information', information_data)
-        
-        # [阶段 4->5: 信息 -> 知识]
-        knowledge_data = self.knowledge_module.process_information(
-            information_data=information_data,
-            current_position=self.env.agent_pos,
-            target_position=self.env.target_pos,
-            grid_size=(self.env.height, self.env.width)
-        )
-        self.state_tracker.update_state('knowledge', knowledge_data)
-        
-        # [阶段 5->6: 知识 -> 智慧]
-        wisdom_data = self.wisdom_module.process_knowledge(
-            knowledge_data=knowledge_data,
-            anxiety=0.0,
-            energy_level=100.0  # 固定能量水平
-        )
-        self.state_tracker.update_state('wisdom', wisdom_data)
-        
-        # [阶段 6->7: 智慧 -> 决策]
-        action = self.decision_module.make_decision(wisdom_data)
-        self.state_tracker.update_state('decision', action)
-        
-        return action
-    
-    def step(self, state: Tuple[int, int]) -> Tuple[Tuple[int, int], float, bool]:
-        """
-        执行一步交互。
-        
-        Args:
-            state (Tuple[int, int]): 当前状态。
-            
-        Returns:
-            Tuple[Tuple[int, int], float, bool]: (下一个状态, 奖励, 是否结束)。
-        """
-<<<<<<< HEAD
-        # [阶段 2->3->4: 信号->数据->信息] + [阶段 4->5->6->7: 信息->知识->智慧->决策]
-        features = self.perceive(state)
-=======
-        # 记录虚拟能量状态 (BaselineAgent不实际管理能量)
-        self.state_tracker.update_state("energy", 100.0)  # 假设始终保持满能量
-        
-        # 记录环境信号
-        env_signal = {"position": state, "target": self.env.target_pos}
-        self.state_tracker.update_state("signal", env_signal)
-        
-        # 1. 感知：从环境状态提取特征
-        features = self.perceive(state)
-        self.state_tracker.update_state("data", features.tolist())
-        
-        # 使用注意力模块处理特征，固定焦虑为0
-        attention_weights = self.attention_module.compute_attention(features, anxiety=0.0)
-        self.state_tracker.update_state("information", {
-            "attention_weights": attention_weights.tolist(),
-            "anxiety": 0.0
-        })
-        
-        # 决策过程
-        knowledge = {"possible_actions": [0, 1, 2, 3], "values": attention_weights.tolist()}
-        self.state_tracker.update_state("knowledge", knowledge)
-        
-        wisdom = {"best_action_index": int(np.argmax(attention_weights)), 
-                 "confidence": float(np.max(attention_weights) / np.sum(attention_weights))}
-        self.state_tracker.update_state("wisdom", wisdom)
-        
-        # 2. 决策：根据特征决定行动
->>>>>>> 3760da05
-        action = self.decide(features)
-        self.state_tracker.update_state("decision", int(action))
-        
-<<<<<<< HEAD
-        # [阶段 7->8: 决策 -> 动作]
-        action_result = self.action_module.execute_action(
-            action=action,
-            env=self.env,
-            anxiety=0.0  # 基线智能体没有焦虑
-        )
-        self.state_tracker.update_state('action', action_result)
-        
-        # 从执行结果中获取下一状态、奖励和是否结束
-        next_state = action_result["next_state"]
-        reward = action_result["reward"]
-        done = action_result["done"]
-        
-        # 基线智能体没有能量消耗，所以不用处理 action->energy 阶段
-=======
-        # 3. 行动：在环境中执行动作
-        # [阶段 7 -> 8: 决策 -> 动作]
-        next_state, reward, done = self.env.step(action)
-        action_result = {"action": int(action), "next_state": next_state, 
-                         "reward": float(reward), "done": done}
-        self.state_tracker.update_state("action", action_result)
-        
-        # 完成循环
-        self.state_tracker.complete_cycle()
->>>>>>> 3760da05
-        
-        return next_state, reward, done
-    
-    def reset(self):
-        """
-        重置智能体的状态。
-        """
-        self.attention.reset()
-        
-        # 重置各阶段模块
-        self.signal_module.reset()
-        self.data_module.reset()
-        self.information_module.reset()
-        self.knowledge_module.reset()
-        self.wisdom_module.reset()
-        self.decision_module.reset()
-        self.action_module.reset()
-
-class EnergyAgent(BaseAgent):
-    """
-    能量智能体，考虑能量管理，生存焦虑会影响注意力分配。
-    """
-    
-    def __init__(self, env: GridWorld, init_energy: float, threshold: float, name: str = "EnergyAgent"):
-        """
-        初始化能量智能体。
-        
-        Args:
-            env (GridWorld): 环境实例。
-            init_energy (float): 初始能量。
-            threshold (float): 能量阈值，低于此值会产生焦虑。
-            name (str): 智能体名称。
-        """
-        super().__init__(env, name)
-<<<<<<< HEAD
-        
-        # 初始化能量模块
+        
+        # 创建能量模块
         self.energy_module = EnergyModule(
             initial_energy=init_energy,
             max_energy=init_energy,
             min_energy=0.0,
-            energy_decay_rate=0.5,
-            energy_recovery_rate=2.0,
-            anxiety_threshold=threshold
+            energy_decay_rate=0.5,   # 能量衰减率
+            energy_recovery_rate=0.2,  # 能量恢复率
+            anxiety_threshold=threshold,  # 焦虑阈值
+            anxiety_sensitivity=2.0,  # 焦虑敏感度
+            anxiety_recovery_rate=0.1  # 焦虑恢复率
         )
         
-        # 初始化注意力模块
-        from miniexp.modules.attention import AttentionModule
-        self.attention = AttentionModule()
-        
-        # 创建各阶段模块
-        self.signal_module = SignalModule()
-        self.data_module = DataModule()
-        self.information_module = InformationModule()
-        self.knowledge_module = KnowledgeModule()
-        self.wisdom_module = WisdomModule()
-        self.decision_module = DecisionModule()
-        self.action_module = ActionModule()
-    
-=======
-        self.feature_dim = 2  # (dx, dy) 特征
-        self.attention_module = AttentionModule(feature_dim=self.feature_dim)
-        self.energy_module = EnergyModule(init_energy=init_energy, threshold=threshold)
-        self.energy_exhausted = False
-        # 添加状态追踪器
+        # 创建状态追踪器
         self.state_tracker = StateTracker()
-
->>>>>>> 3760da05
+        
+        # 序态循环当前阶段
+        self.current_stage = None
+        
+        print(f"创建能量智能体: {name}, 初始能量: {init_energy}, 阈值: {threshold}")
+
     def perceive(self, state: Tuple[int, int]) -> np.ndarray:
         """
-        感知环境状态，提取特征。考虑能量的影响。
-        
-        Args:
-            state (Tuple[int, int]): 环境状态，通常是智能体的位置坐标。
+        感知环境状态，返回特征向量。
+
+        Args:
+            state (Tuple[int, int]): 当前状态 (行, 列)。
+
+        Returns:
+            np.ndarray: 特征向量。
+        """
+        # [阶段 1 -> 2: 能量 -> 信号]
+        # 更新并记录能量阶段
+        self.current_stage = 'energy'
+        energy_value = {
+            'energy': float(self.energy_module.energy),
+            'anxiety': float(self.energy_module.anxiety)
+        }
+        self.state_tracker.update_state('energy', energy_value)
+        
+        # [阶段 2 -> 3: 信号 -> 数据]
+        self.current_stage = 'signal'
+        signal_value = {
+            'agent_pos': state,
+            'target_pos': self.env.target_pos
+        }
+        self.state_tracker.update_state('signal', signal_value)
+        
+        # 提取原始特征
+        # 1-2: 智能体位置(归一化)
+        # 3-4: 目标位置(归一化)
+        # 5: 与目标的距离(曼哈顿距离)
+        # 6: 当前能量水平(归一化)
+        # 7: 当前焦虑水平
+        r, c = state
+        tr, tc = self.env.target_pos
+        
+        raw_features = np.array([
+            r / max(1, self.env.height - 1),  # 行归一化
+            c / max(1, self.env.width - 1),   # 列归一化
+            tr / max(1, self.env.height - 1), # 目标行归一化
+            tc / max(1, self.env.width - 1),  # 目标列归一化
+            abs(r - tr) + abs(c - tc),       # 曼哈顿距离
+            self.energy_module.energy / self.energy_module.max_energy,  # 能量归一化
+            self.energy_module.anxiety        # 焦虑水平
+        ])
+        
+        # 记录数据阶段
+        self.current_stage = 'data'
+        data_value = {'raw_features': raw_features.tolist()}
+        self.state_tracker.update_state('data', data_value)
+        
+        # [阶段 3 -> 4: 数据 -> 信息]
+        # 通过注意力模块过滤感知，考虑焦虑影响
+        features = self.attention.filter_perception(raw_features, state)
+        
+        # 记录信息阶段
+        self.current_stage = 'information'
+        info_value = {'filtered_features': features.tolist()}
+        self.state_tracker.update_state('information', info_value)
+        
+        return features
+
+    def decide(self, features: np.ndarray) -> int:
+        """
+        基于特征向量决策下一步动作，考虑能量因素。
+
+        Args:
+            features (np.ndarray): 特征向量。
+
+        Returns:
+            int: 所选动作。
+        """
+        # [阶段 4 -> 5/6/7: 信息 -> 知识/智慧/决策]
+        
+        # 根据特征计算每个动作的值
+        action_values = np.zeros(4)  # 上、下、左、右
+        
+        # 解析特征
+        r_norm = features[0]  # 归一化后的行
+        c_norm = features[1]  # 归一化后的列
+        tr_norm = features[2]  # 归一化后的目标行
+        tc_norm = features[3]  # 归一化后的目标列
+        energy_norm = features[5] if len(features) > 5 else 1.0  # 归一化后的能量
+        
+        # 计算动作值，考虑到目标和能量
+        r_diff = tr_norm - r_norm
+        c_diff = tc_norm - c_norm
+        
+        # 基本动作值
+        # 上(0)
+        action_values[0] = 0.5 if r_diff < 0 else -0.5
+        # 下(1)
+        action_values[1] = 0.5 if r_diff > 0 else -0.5
+        # 左(2)
+        action_values[2] = 0.5 if c_diff < 0 else -0.5
+        # 右(3)
+        action_values[3] = 0.5 if c_diff > 0 else -0.5
+        
+        # 记录知识阶段
+        self.current_stage = 'knowledge'
+        knowledge_value = {'action_values': action_values.tolist()}
+        self.state_tracker.update_state('knowledge', knowledge_value)
+        
+        # 应用能量优先级
+        survival_priority = self.energy_module.get_survival_priority()
+        adjusted_values = self.energy_module.compute_action_priority(action_values)
+        
+        # 使用注意力过滤决策，考虑焦虑影响
+        anxiety = self.energy_module.anxiety
+        final_values = self.attention.filter_action_values(adjusted_values, anxiety)
+        
+        # 记录智慧阶段
+        self.current_stage = 'wisdom'
+        wisdom_value = {
+            'raw_values': action_values.tolist(),
+            'energy_adjusted': adjusted_values.tolist(),
+            'final_values': final_values.tolist(),
+            'survival_priority': float(survival_priority)
+        }
+        self.state_tracker.update_state('wisdom', wisdom_value)
+        
+        # 选择值最高的动作
+        action = np.argmax(final_values)
+        
+        # 记录决策阶段
+        self.current_stage = 'decision'
+        decision_value = {'selected_action': int(action)}
+        self.state_tracker.update_state('decision', decision_value)
+        
+        return action
+
+    def step(self, state: Tuple[int, int]) -> Tuple[Tuple[int, int], float, bool]:
+        """
+        执行一步交互，考虑能量管理。
+
+        Args:
+            state (Tuple[int, int]): 当前状态 (行, 列)。
+
+        Returns:
+            Tuple[Tuple[int, int], float, bool]: (下一个状态, 奖励, 是否结束或能量耗尽)。
+        """
+        # 检查能量是否耗尽
+        if self.is_energy_exhausted():
+            return state, -1.0, True
+        
+        # 感知并决策
+        features = self.perceive(state)
+        action = self.decide(features)
+        
+        # [阶段 7 -> 8: 决策 -> 动作]
+        # 执行选择的动作，消耗能量
+        next_state, reward, done = self.env.step(action)
+        
+        # 记录动作阶段
+        self.current_stage = 'action'
+        action_value = {
+            'action_taken': int(action),
+            'next_state': next_state,
+            'reward': float(reward),
+            'energy_cost': 1.0  # 基本能量消耗
+        }
+        self.state_tracker.update_state('action', action_value)
+        
+        # [阶段 8 -> 1: 动作 -> 能量]
+        # 更新能量和焦虑
+        self.energy_module.update(reward, action_cost=1.0)
+        
+        # 更新注意力模块
+        self.attention.update(self.energy_module.anxiety, reward)
+        
+        # 检查是否能量耗尽
+        if self.is_energy_exhausted():
+            return next_state, -1.0, True
             
-        Returns:
-            np.ndarray: 提取的特征向量。
-        """
-        # 首先更新能量状态，以便传递到信号模块
-        # [阶段 8->1: 动作 -> 能量]
-        energy_state = self.energy_module.get_metrics()
-        self.state_tracker.update_state('energy', energy_state["current_energy"])
-        
-        # [阶段 1->2: 能量/环境状态 -> 信号]
-        signal_data = self.signal_module.process_environment_signal(
-            env_state=state,
-            target_pos=self.env.target_pos,
-            energy_level=energy_state["current_energy"]
-        )
-        self.state_tracker.update_state('signal', signal_data)
-        
-        # [阶段 2->3: 信号 -> 数据]
-        # 提取特征，并将能量相关特征添加到特征向量中
-        features = self.data_module.extract_features(
-            signal_data=signal_data,
-            grid_size=(self.env.height, self.env.width)
-        )
-        
-        # 将能量模块的状态特征合并到感知特征中
-        energy_features = self.energy_module.get_state_features()
-        
-        # 合并特征（这里简单地将两个特征向量连接）
-        combined_features = np.hstack([features, energy_features])
-        
-        self.state_tracker.update_state('data', combined_features)
-        
-        return combined_features
-    
-    def decide(self, features: np.ndarray) -> int:
-        """
-        根据特征向量做出决策。考虑焦虑对注意力的影响。
-        
-        Args:
-            features (np.ndarray): 特征向量。
-            
-        Returns:
-            int: 决策的动作。
-        """
-        # 获取当前焦虑水平
-        anxiety = self.energy_module.anxiety
-        
-        # [阶段 3->4: 数据 -> 信息]
-        # 更新注意力状态，考虑焦虑的影响
-        attention_state = self.attention.update(anxiety=anxiety, reward=0.0)
-        
-        # 使用注意力过滤感知
-        weighted_features = self.attention.filter_perception(features, self.env.agent_pos)
-        
-        information_data = self.information_module.process_data(
-            features=features, 
-            anxiety=anxiety,
-            raw_data={"attention_state": attention_state}
-        )
-        self.state_tracker.update_state('information', information_data)
-        
-        # [阶段 4->5: 信息 -> 知识]
-        knowledge_data = self.knowledge_module.process_information(
-            information_data=information_data,
-            current_position=self.env.agent_pos,
-            target_position=self.env.target_pos,
-            grid_size=(self.env.height, self.env.width)
-        )
-        self.state_tracker.update_state('knowledge', knowledge_data)
-        
-        # [阶段 5->6: 知识 -> 智慧]
-        wisdom_data = self.wisdom_module.process_knowledge(
-            knowledge_data=knowledge_data,
-            anxiety=anxiety,
-            energy_level=self.energy_module.energy
-        )
-        self.state_tracker.update_state('wisdom', wisdom_data)
-        
-        # [阶段 6->7: 智慧 -> 决策]
-        action = self.decision_module.make_decision(wisdom_data)
-        self.state_tracker.update_state('decision', action)
-        
-        return action
-    
-    def step(self, state: Tuple[int, int]) -> Tuple[Tuple[int, int], float, bool]:
-        """
-        执行一步交互。考虑能量消耗和焦虑影响。
-        
-        Args:
-            state (Tuple[int, int]): 当前状态。
-            
-        Returns:
-            Tuple[Tuple[int, int], float, bool]: (下一个状态, 奖励, 是否结束)。
-        """
-<<<<<<< HEAD
-        # [阶段 2->3->4: 信号->数据->信息] + [阶段 4->5->6->7: 信息->知识->智慧->决策]
-        features = self.perceive(state)
-=======
-        # 记录初始能量状态
-        self.state_tracker.update_state("energy", self.energy_module.get_energy())
-        
-        # 首先消耗能量
-        # [阶段 8 -> 1: 动作 -> 能量]
-        if self.energy_module.consume(amount=1.0):
-            # 能量耗尽
-            self.energy_exhausted = True
-            self.state_tracker.update_state("action", "energy_exhausted")
-            self.state_tracker.complete_cycle()
-            return state, -1.0, True  # 失败，返回当前状态并结束
-        
-        # 记录环境信号
-        env_signal = {"position": state, "target": self.env.target_pos}
-        self.state_tracker.update_state("signal", env_signal)
-        
-        # 1. 感知：从环境状态提取特征
-        # [阶段 2 -> 3: 信号 -> 数据]
-        features = self.perceive(state)
-        self.state_tracker.update_state("data", features.tolist())
-        
-        # 获取当前焦虑度
-        # [阶段 1 -> (内部): 能量状态转化为焦虑信号]
-        anxiety = self.energy_module.get_anxiety()
-        
-        # --- 生存焦虑驱动Attention ---
-        # 使用注意力模块计算每个动作的权重，受焦虑影响
-        # [阶段 3 -> 4: 数据 -> 信息] (焦虑影响信息处理)
-        attention_weights = self.attention_module.compute_attention(features, anxiety)
-        self.state_tracker.update_state("information", {
-            "attention_weights": attention_weights.tolist(),
-            "anxiety": anxiety
-        })
-        
-        # 决策过程：信息->知识->智慧->决策
-        # 简化版，实际应拆分这三个阶段
-        knowledge = {"possible_actions": [0, 1, 2, 3], "values": attention_weights.tolist()}
-        self.state_tracker.update_state("knowledge", knowledge)
-        
-        wisdom = {"best_action_index": int(np.argmax(attention_weights)), 
-                  "confidence": float(np.max(attention_weights) / np.sum(attention_weights))}
-        self.state_tracker.update_state("wisdom", wisdom)
-        
-        # 2. 决策：根据特征和焦虑度决定行动
-        # [阶段 4 -> 7: 信息 -> 知识 -> 智慧 -> 决策]
->>>>>>> 3760da05
-        action = self.decide(features)
-        self.state_tracker.update_state("decision", int(action))
-        
-<<<<<<< HEAD
-        # 获取当前焦虑水平
-        anxiety = self.energy_module.anxiety
-        
-        # [阶段 7->8: 决策 -> 动作]
-        action_result = self.action_module.execute_action(
-            action=action,
-            env=self.env,
-            anxiety=anxiety
-        )
-        self.state_tracker.update_state('action', action_result)
-        
-        # 从执行结果中获取下一状态、奖励和是否结束
-        next_state = action_result["next_state"]
-        reward = action_result["reward"]
-        done = action_result["done"]
-=======
-        # 3. 行动：在环境中执行动作
-        # [阶段 7 -> 8: 决策 -> 动作]
-        next_state, reward, done = self.env.step(action)
-        action_result = {"action": int(action), "next_state": next_state, 
-                         "reward": float(reward), "done": done}
-        self.state_tracker.update_state("action", action_result)
->>>>>>> 3760da05
-        
-        # 更新能量状态，消耗动作成本
-        # [阶段 8->1: 动作 -> 能量]
-        energy_cost = action_result["energy_cost"]
-        energy_update = self.energy_module.update(reward=reward, action_cost=energy_cost)
-        
-        # 能量耗尽检查
-        if self.is_energy_exhausted():
-            done = True
-        
-        # 更新能量状态（完成循环）
-        self.energy_module.update(reward)
-        self.state_tracker.update_state("energy", self.energy_module.get_energy())
-        self.state_tracker.complete_cycle()
-        
         return next_state, reward, done
-    
+
     def reset(self):
         """
-        重置智能体的状态。
-        """
+        重置智能体状态。
+        """
+        self.attention.reset()
         self.energy_module.reset()
-        self.attention.reset()
-        
-        # 重置各阶段模块
-        self.signal_module.reset()
-        self.data_module.reset()
-        self.information_module.reset()
-        self.knowledge_module.reset()
-        self.wisdom_module.reset()
-        self.decision_module.reset()
-        self.action_module.reset()
-    
+        self.state_tracker.reset()
+
     def get_remaining_energy(self) -> float:
         """
         获取剩余能量。
-        
+
         Returns:
             float: 剩余能量值。
         """
         return self.energy_module.energy
-    
+
     def is_energy_exhausted(self) -> bool:
         """
         检查能量是否耗尽。
-        
-        Returns:
-            bool: 如果能量耗尽返回True，否则返回False。
+
+        Returns:
+            bool: 如果能量耗尽则为True。
         """
         return self.energy_module.energy <= 0
 
 # 测试代码
-if __name__ == '__main__':
-    # 创建一个简单的网格世界环境
-    env = GridWorld(width=5, height=4, target_pos=(3, 4))
-    
-    # 测试BaselineAgent
-    print("测试 BaselineAgent:")
+if __name__ == "__main__":
+    # 创建环境和两种智能体
+    env = GridWorld(width=5, height=5, target_pos=(4, 4), start_pos=(0, 0))
+    
+    # 测试基线智能体
+    print("\n测试基线智能体:")
     baseline_agent = BaselineAgent(env)
     state = env.reset()
+    env.render()
+    
     done = False
     while not done:
         next_state, reward, done = baseline_agent.step(state)
-        print(f"状态: {state} -> {next_state}, 动作: {baseline_agent.decision_module.get_current_decision().get('action')}, 奖励: {reward}")
         state = next_state
-    print("完成!")
-    
-    # 测试EnergyAgent
-    print("\n测试 EnergyAgent:")
-    energy_agent = EnergyAgent(env, init_energy=10.0, threshold=3.0)
+        env.render()
+        print(f"奖励: {reward}, 完成: {done}")
+    
+    # 测试能量智能体
+    print("\n测试能量智能体:")
+    energy_agent = EnergyAgent(env, init_energy=20.0, threshold=5.0)
     state = env.reset()
+    env.render()
+    
     done = False
     while not done:
         next_state, reward, done = energy_agent.step(state)
-        print(f"状态: {state} -> {next_state}, 动作: {energy_agent.decision_module.get_current_decision().get('action')}, 奖励: {reward}, 能量: {energy_agent.get_remaining_energy():.1f}, 焦虑: {energy_agent.energy_module.anxiety:.2f}")
         state = next_state
-    print("完成!") +        env.render()
+        print(f"奖励: {reward}, 完成: {done}, 能量: {energy_agent.get_remaining_energy():.1f}, 焦虑: {energy_agent.energy_module.anxiety:.2f}") 